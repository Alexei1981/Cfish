--- conflicted
+++ resolved
@@ -73,10 +73,6 @@
 pext = no
 native = yes
 numa = yes
-<<<<<<< HEAD
-EXTRACFLAGS += -march=native #-mno-vzeroupper
-=======
->>>>>>> 48fdbc79
 
 ### 2.2 Architecture specific
 
